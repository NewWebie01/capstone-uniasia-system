{
  "name": "light-saas-landing-page",
  "version": "0.1.0",
  "private": true,
  "scripts": {
    "dev": "next dev",
    "build": "next build",
    "start": "next start",
    "lint": "next lint"
  },
  "dependencies": {
<<<<<<< HEAD
    "@radix-ui/react-dialog": "^1.1.14",
=======
    "@heroicons/react": "^2.2.0",
>>>>>>> 198ce603
    "@radix-ui/react-slot": "^1.2.0",
    "@supabase/auth-helpers-nextjs": "^0.10.0",
    "@supabase/ssr": "^0.6.1",
    "@supabase/supabase-js": "^2.49.4",
    "@tailwindcss/vite": "^4.1.4",
    "bcrypt": "^5.1.1",
    "bcryptjs": "^3.0.2",
    "class-variance-authority": "^0.7.1",
    "clsx": "^2.1.1",
    "framer-motion": "^11.2.14",
    "html2canvas": "^1.4.1",
    "jspdf": "^3.0.1",
    "lucide-react": "^0.487.0",
    "next": "^15.3.1",
    "react": "^18",
    "react-dom": "^18",
    "react-icons": "^5.5.0",
    "recharts": "^2.15.2",
    "sonner": "^2.0.3",
    "tailwindcss-animate": "^1.0.7"
  },
  "devDependencies": {
    "@svgr/webpack": "^8.1.0",
    "@types/bcrypt": "^5.0.2",
    "@types/node": "^20",
    "@types/react": "^18",
    "@types/react-dom": "^18",
    "eslint": "^8",
    "eslint-config-next": "14.2.4",
    "postcss": "^8",
    "tailwind-merge": "^2.6.0",
    "tailwindcss": "^3.4.17",
    "typescript": "^5"
  }
}<|MERGE_RESOLUTION|>--- conflicted
+++ resolved
@@ -9,11 +9,8 @@
     "lint": "next lint"
   },
   "dependencies": {
-<<<<<<< HEAD
+    "@heroicons/react": "^2.2.0",
     "@radix-ui/react-dialog": "^1.1.14",
-=======
-    "@heroicons/react": "^2.2.0",
->>>>>>> 198ce603
     "@radix-ui/react-slot": "^1.2.0",
     "@supabase/auth-helpers-nextjs": "^0.10.0",
     "@supabase/ssr": "^0.6.1",
