--- conflicted
+++ resolved
@@ -2,124 +2,6 @@
 
 import { useState } from "react";
 import { motion } from "framer-motion";
-<<<<<<< HEAD
-import { Card, CardHeader, CardTitle, CardContent } from "@/components/ui/card";
-
-// Mock delivery data (each delivery has multiple items)
-const deliveryData = [
-  {
-    deliveryId: "DEL-001",
-    cargoExpense: 2500,
-    status: "In Transit",
-    items: [
-      { name: "Hammer (Steel Grip)", quantity: 20 },
-      { name: "White Latex Paint 4L", quantity: 10 },
-    ],
-  },
-  {
-    deliveryId: "DEL-002",
-    cargoExpense: 1850,
-    status: "Delivered",
-    items: [
-      { name: "Electric Drill Set", quantity: 5 },
-      { name: "Primer Paint 1L", quantity: 12 },
-    ],
-  },
-  {
-    deliveryId: "DEL-003",
-    cargoExpense: 1400,
-    status: "Pending",
-    items: [{ name: "Paint Thinner 1L", quantity: 15 }],
-  },
-];
-
-// Status icon component
-const getStatusIcon = (status: string) => {
-  switch (status) {
-    case "Delivered":
-      return <PackageCheck className="text-green-500" />;
-    case "In Transit":
-      return <Truck className="text-blue-500" />;
-    case "Pending":
-      return <Warehouse className="text-yellow-500" />;
-    default:
-      return null;
-  }
-};
-
-// Main component
-const LogisticsPage = () => {
-  return (
-    <motion.div
-      className="p-4"
-      initial="hidden"
-      animate="visible"
-      variants={{
-        hidden: {},
-        visible: {
-          transition: {
-            staggerChildren: 0.15,
-          },
-        },
-      }}
-    >
-      <motion.h1
-        className="text-3xl font-bold mb-6"
-        initial={{ opacity: 0 }}
-        animate={{ opacity: 1 }}
-        transition={{ duration: 0.3 }}
-      >
-        Delivery Overview
-      </motion.h1>
-
-      {/* Delivery Cards */}
-      <motion.div className="space-y-6">
-        {deliveryData.map((delivery) => (
-          <motion.div
-            key={delivery.deliveryId}
-            initial={{ opacity: 0, y: 20 }}
-            animate={{ opacity: 1, y: 0 }}
-            transition={{ duration: 0.5 }}
-          >
-            <Card className="rounded-2xl shadow-md border-muted">
-              <CardHeader className="flex items-center justify-between">
-                <CardTitle className="text-lg font-semibold">
-                  Delivery ID: {delivery.deliveryId}
-                </CardTitle>
-                {getStatusIcon(delivery.status)}
-              </CardHeader>
-              <CardContent className="space-y-2 text-sm">
-                <div>
-                  <span className="font-medium">Status:</span>{" "}
-                  <span
-                    className={`font-semibold ${
-                      delivery.status === "Delivered"
-                        ? "text-green-500"
-                        : delivery.status === "In Transit"
-                        ? "text-blue-500"
-                        : "text-yellow-500"
-                    }`}
-                  >
-                    {delivery.status}
-                  </span>
-                </div>
-                <div>
-                  <span className="font-medium">Cargo Expense:</span> ₱
-                  {delivery.cargoExpense.toLocaleString()}
-                </div>
-                <div>
-                  <span className="font-medium">Items:</span>
-                  <ul className="ml-4 list-disc">
-                    {delivery.items.map((item, idx) => (
-                      <li key={idx}>
-                        {item.quantity} × {item.name}
-                      </li>
-                    ))}
-                  </ul>
-                </div>
-              </CardContent>
-            </Card>
-=======
 import { CheckCircle, Clock, Truck, Plus } from "lucide-react";
 
 export default function TruckDeliveryPage() {
@@ -428,7 +310,6 @@
                 </button>
               </div>
             </form>
->>>>>>> 4e1523c8
           </motion.div>
         </div>
       )}
