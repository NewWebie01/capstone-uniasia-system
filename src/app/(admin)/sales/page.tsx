--- conflicted
+++ resolved
@@ -514,21 +514,12 @@
     setSelectedOrder(order);
     setEditedQuantities(order.order_items.map((item) => item.quantity));
     setEditedDiscounts(order.order_items.map(() => 0));
-<<<<<<< HEAD
 
     setNumberOfTerms(order.payment_terms || 1);
     setInterestPercent(
       order.interest_percent || interestFromTerms(order.payment_terms || 1)
     );
 
-=======
-
-    setNumberOfTerms(order.payment_terms || 1);
-    setInterestPercent(
-      order.interest_percent || interestFromTerms(order.payment_terms || 1)
-    );
-
->>>>>>> 0ccdb22e
     // then open the modal
     setShowModal(true);
 
@@ -662,11 +653,7 @@
 
       const firstDue = new Date();
       firstDue.setMonth(firstDue.getMonth() + 1);
-<<<<<<< HEAD
-      const p_first_due = formatPHISODate(firstDue);
-=======
       const p_first_due = firstDue.toISOString().slice(0, 10);
->>>>>>> 0ccdb22e
 
       const round2 = (n: number) => Math.round((Number(n) || 0) * 100) / 100;
 
