// src/app/customer/track/page.tsx
"use client";

import { Dialog, DialogContent } from "@/components/ui/dialog";
import { toast } from "sonner";
import { useEffect, useMemo, useRef, useState } from "react";
import supabase from "@/config/supabaseClient";
import {
  Truck,
  Clock,
  CheckCircle2,
  XCircle,
  MapPin,
  Phone,
  Mail,
  Info,
} from "lucide-react";

/* ----------------------------- Date formatter ----------------------------- */
const formatPH = (
  d?: string | number | Date | null,
  opts: "date" | "datetime" = "datetime"
) =>
  d
    ? new Intl.DateTimeFormat("en-PH", {
        year: "numeric",
        month: "short",
        day: "numeric",
        ...(opts === "datetime"
          ? { hour: "numeric", minute: "2-digit", hour12: true }
          : {}),
        timeZone: "Asia/Manila",
      }).format(new Date(d))
    : "—";

/* ------------------------------ Money helper ------------------------------ */
const formatCurrency = (n: number) =>
  n.toLocaleString("en-PH", {
    style: "currency",
    currency: "PHP",
    minimumFractionDigits: 2,
  });

/* ---------------------------------- Types --------------------------------- */
type ItemRow = {
  quantity: number;
  price: number;
  discount_percent?: number | null; // ← NEW
  inventory?: {
    product_name?: string | null;
    category?: string | null;
    subcategory?: string | null;
    status?: string | null;
    unit?: string | null; // ← used for UNIT column
    unit_price?: number | null; // ← fallback pricing
    quantity?: number | null; // ← for in-stock flag
  } | null;
};

type OrderRow = {
  id: number;
  total_amount: number | null;
  status: string | null; // fallback only; prefer truck_deliveries.status
  truck_delivery_id?: number | null;
  // NEW: admin-saved totals/fields
  grand_total_with_interest?: number | null;
  sales_tax?: number | null;
  per_term_amount?: number | null;
  order_items?: ItemRow[];
};

type CustomerTx = {
  id: number;
  name: string | null;
  code: string | null; // TXN
  contact_person?: string | null;
  email: string | null;
  phone: string | null;
  address: string | null;
  date: string | null;
  orders?: OrderRow[];
};

type Delivery = {
  id: number;
  status: string | null;
  schedule_date: string | null;
  eta_date?: string | null;
  date_received?: string | null;
  driver?: string | null;
  participants?: string[] | null;
  shipping_fee?: number | null;
};

/* ------------------------------- UI helpers ------------------------------- */
const DeliveryBadge = ({ status }: { status?: string | null }) => {
  const s = (status || "").trim().toLowerCase();

  if (s === "to receive")
    return (
      <span className="inline-flex items-center gap-1 rounded-full px-3 py-1 text-xs font-semibold bg-green-100 text-green-800">
        <CheckCircle2 className="h-3.5 w-3.5" />
        To Receive
      </span>
    );

  if (s === "delivered")
    return (
      <span className="inline-flex items-center gap-1 rounded-full px-3 py-1 text-xs font-semibold bg-green-200 text-green-900">
        <CheckCircle2 className="h-3.5 w-3.5" />
        Delivered
      </span>
    );
  if (s === "ongoing" || s === "on going" || s === "in transit")
    return (
      <span className="inline-flex items-center gap-1 rounded-full px-3 py-1 text-xs font-semibold bg-amber-200 text-amber-900">
        <Truck className="h-3.5 w-3.5" />
        Ongoing
      </span>
    );
  if (s === "scheduled" || s === "schedule")
    return (
      <span className="inline-flex items-center gap-1 rounded-full px-3 py-1 text-xs font-semibold bg-blue-200 text-blue-900">
        <Clock className="h-3.5 w-3.5" />
        Scheduled
      </span>
    );
  if (s === "accepted")
    return (
      <span className="inline-flex items-center gap-1 rounded-full px-3 py-1 text-xs font-semibold bg-blue-200 text-blue-900">
        Accepted
      </span>
    );
  if (s === "rejected")
    return (
      <span className="inline-flex items-center gap-1 rounded-full px-3 py-1 text-xs font-semibold bg-red-200 text-red-900">
        <XCircle className="h-3.5 w-3.5" />
        Rejected
      </span>
    );

  return (
    <span className="inline-flex items-center gap-1 rounded-full px-3 py-1 text-xs font-semibold bg-yellow-200 text-yellow-900">
      Pending
    </span>
  );
};

// Normalize status string to check if it's "To Ship"
<<<<<<< HEAD
const isToShip = (s?: string | null) =>
  !!(s && /^(to[-_ ]?ship)$/i.test(s.trim()));

/* -------------------------------- Component -------------------------------- */
=======
const isToShip = (s?: string | null) => {
  return !!(s && /^(to[-_ ]?ship)$/i.test(s.trim()));
};

>>>>>>> 1cd1f4ef
export default function TrackPage() {
  const [loading, setLoading] = useState(true);
  const [authEmail, setAuthEmail] = useState<string | null>(null);

  const [txns, setTxns] = useState<CustomerTx[]>([]);
  const [deliveriesById, setDeliveriesById] = useState<
    Record<number, Delivery>
  >({});

  // Confirm modal
  const [confirmOpen, setConfirmOpen] = useState(false);
  const [selectedDeliveryId, setSelectedDeliveryId] = useState<number | null>(
    null
  );

  // Realtime
  const [orderIds, setOrderIds] = useState<number[]>([]);
  const [deliveryIds, setDeliveryIds] = useState<number[]>([]);
  const ordersSubKey = useRef<string>("");
  const deliveriesSubKey = useRef<string>("");

  // Expandable orders (orderId -> open?)
  const [expanded, setExpanded] = useState<Record<number, boolean>>({});
  const toggleExpanded = (id: number) =>
    setExpanded((prev) => ({ ...prev, [id]: !prev[id] }));

  const hasData = useMemo(() => txns.length > 0, [txns.length]);

  /* ----------------------------- Pagination (TXN cards) ----------------------------- */
  const [currentPage, setCurrentPage] = useState(1);
  const itemsPerPage = 5;

  useEffect(() => {
    setCurrentPage(1);
  }, [txns.length]);

  const totalPages = Math.max(1, Math.ceil(txns.length / itemsPerPage));

  useEffect(() => {
    if (currentPage > totalPages) setCurrentPage(totalPages);
  }, [currentPage, totalPages]);

  const pageStart = (currentPage - 1) * itemsPerPage;
  const pageEnd = pageStart + itemsPerPage;

  const pagedTxns = useMemo(
    () => txns.slice(pageStart, pageEnd),
    [txns, pageStart, pageEnd]
  );

  const goToPage = (p: number) =>
    setCurrentPage(Math.max(1, Math.min(totalPages, p)));

  /* -------------------------- Helper: fetch deliveries --------------------- */
  const fetchDeliveriesByIds = async (ids: number[]) => {
    if (!ids.length) return;
    const { data, error } = await supabase
      .from("truck_deliveries")
      .select(
        "id, status, schedule_date, eta_date, date_received, driver, participants, shipping_fee"
      )
      .in("id", ids);
    if (!error && data) {
      setDeliveriesById((prev) => {
        const next = { ...prev };
        for (const d of data as Delivery[])
          next[d.id] = { ...(next[d.id] ?? {}), ...d };
        return next;
      });
    }
  };

  /* ------------------------------- Initial load ---------------------------- */
  useEffect(() => {
    (async () => {
      setLoading(true);
      try {
        const {
          data: { user },
        } = await supabase.auth.getUser();
        const email = user?.email ?? null;
        setAuthEmail(email);

        if (!email) {
          setTxns([]);
          setDeliveriesById({});
          setOrderIds([]);
          setDeliveryIds([]);
          return;
        }

        const { data: customers, error } = await supabase
          .from("customers")
          .select(
            `
            id, name, code, contact_person, email, phone, address, date,
            orders (
              id,
              total_amount,
              status,
              truck_delivery_id,
              grand_total_with_interest,
              sales_tax,
              per_term_amount,
order_items (
  quantity,
  price,
  discount_percent,
  inventory:inventory_id (
    product_name,
    category,
    subcategory,
    status,
    unit,
    unit_price,
    quantity
  )
)

            )
          `
          )
          .eq("email", email)
          .order("date", { ascending: false });

        if (error || !customers) {
          setTxns([]);
          setDeliveriesById({});
          setOrderIds([]);
          setDeliveryIds([]);
          return;
        }

        const txList = customers as CustomerTx[];
        setTxns(txList);

        // Collect order & delivery IDs
        const oset = new Set<number>();
        const dset = new Set<number>();
        for (const t of txList) {
          for (const o of t.orders ?? []) {
            oset.add(o.id);
            if (o.truck_delivery_id != null) dset.add(o.truck_delivery_id);
          }
        }
        const oids = Array.from(oset);
        const dids = Array.from(dset);
        setOrderIds(oids);
        setDeliveryIds(dids);

        if (dids.length) await fetchDeliveriesByIds(dids);
      } finally {
        setLoading(false);
      }
    })();
  }, []);

  /* ----------------------- Realtime: truck_deliveries ---------------------- */
  useEffect(() => {
    const key = deliveryIds
      .slice()
      .sort((a, b) => a - b)
      .join(",");
    if (!key || key === deliveriesSubKey.current) return;
    deliveriesSubKey.current = key;

    const channel = supabase.channel("realtime-truck-deliveries");
    channel.on(
      "postgres_changes",
      {
        event: "*",
        schema: "public",
        table: "truck_deliveries",
        filter: `id=in.(${key})`,
      },
      (payload) => {
        const n = payload.new as Delivery | undefined;
        const o = payload.old as Delivery | undefined;
        const row = n ?? o;
        if (!row?.id) return;

        setDeliveriesById((prev) => {
          const next = { ...prev };
          if (payload.eventType === "DELETE") {
            delete next[row.id];
          } else if (n) {
            next[row.id] = { ...(next[row.id] ?? {}), ...n };
          }
          return next;
        });
      }
    );
    channel.subscribe();

    return () => {
      supabase.removeChannel(channel);
    };
  }, [deliveryIds]);

  /* ----------------------------- Realtime: orders -------------------------- */
  useEffect(() => {
    const key = orderIds
      .slice()
      .sort((a, b) => a - b)
      .join(",");
    if (!key || key === ordersSubKey.current) return;
    ordersSubKey.current = key;

    const channel = supabase.channel("realtime-orders");
    channel.on(
      "postgres_changes",
      {
        event: "*",
        schema: "public",
        table: "orders",
        filter: `id=in.(${key})`,
      },
      async (payload) => {
        const newRow = payload.new as {
          id: number;
          status: string | null;
          truck_delivery_id: number | null;
          grand_total_with_interest?: number | null;
          sales_tax?: number | null;
          per_term_amount?: number | null;
        };

        const changedOrderId = newRow?.id;

        // Update local orders (status + delivery link + totals)
        setTxns((prev) =>
          prev.map((cust) => ({
            ...cust,
            orders: (cust.orders ?? []).map((o) =>
              o.id === changedOrderId
                ? {
                    ...o,
                    status: newRow?.status ?? o.status,
                    truck_delivery_id:
                      newRow?.truck_delivery_id ?? o.truck_delivery_id,
                    grand_total_with_interest:
                      newRow?.grand_total_with_interest ??
                      o.grand_total_with_interest,
                    sales_tax: newRow?.sales_tax ?? o.sales_tax,
                    per_term_amount:
                      newRow?.per_term_amount ?? o.per_term_amount,
                  }
                : o
            ),
          }))
        );

        // If order linked to a delivery, ensure we fetched that delivery
        if (newRow && newRow.truck_delivery_id != null) {
          const id: number = newRow.truck_delivery_id;
          setDeliveryIds((prev) => (prev.includes(id) ? prev : [...prev, id]));
          await fetchDeliveriesByIds([id]);
        }
      }
    );
    channel.subscribe();

    return () => {
      supabase.removeChannel(channel);
    };
  }, [orderIds]);

  return (
    <div className="min-h-[calc(100vh-80px)]">
      <div className="mx-auto w-full max-w-6xl px-6 py-6">
        <h1 className="text-3xl font-bold tracking-tight text-neutral-800">
          Track Your Delivery
        </h1>
        <p className="text-sm text-gray-600 mt-1">
          Review your orders, check item details and totals, and track the
          latest delivery status.
        </p>

        {!authEmail && !loading && (
          <p className="mt-4 text-gray-700">
            Please sign in to view your orders.
          </p>
        )}
        {loading && <p className="mt-4 text-gray-700">Loading your orders…</p>}
        {!loading && authEmail && !hasData && (
          <p className="mt-4 text-gray-700">
            No orders found for <span className="font-medium">{authEmail}</span>
            .
          </p>
        )}

        {/* Orders list */}
        <div className="w-full space-y-4 mt-4">
          {!loading &&
            pagedTxns.map((t) => {
              const orderList = t.orders ?? [];

              // Header badge: prefer first order's delivery.status, fallback to order.status
              const firstOrder = orderList[0];
              const firstDelivery =
                firstOrder?.truck_delivery_id != null
                  ? deliveriesById[firstOrder.truck_delivery_id]
                  : undefined;
              const headerStatus =
                firstDelivery?.status ?? firstOrder?.status ?? "Pending";

              return (
                <div
                  key={t.id}
                  className="w-full bg-white rounded-xl shadow border border-gray-200"
                >
                  {/* Card header */}
                  <div className="flex flex-col md:flex-row md:items-center md:justify-between gap-3 px-5 py-3 border-b">
                    <div className="space-y-0.5">
                      <div className="text-[10px] uppercase tracking-wide text-gray-500">
                        TXN
                      </div>
                      <div className="font-semibold tracking-wide">
                        {t.code ?? "—"}
                      </div>
                    </div>

                    <div className="flex items-center gap-3">
                      <span className="text-xs text-gray-600">Delivery:</span>
                      <DeliveryBadge status={headerStatus} />
                      {/* ETA chip for To Ship */}
                      {isToShip(headerStatus) && firstDelivery?.eta_date && (
                        <span className="text-xs font-medium text-blue-900 bg-blue-50 border border-blue-200 rounded px-2 py-0.5">
                          ETA: {formatPH(firstDelivery.eta_date, "date")}
                        </span>
                      )}
                      <div className="text-xs text-gray-500">
                        Placed: {formatPH(t.date)}
                      </div>
                    </div>
                  </div>

                  {/* Customer block */}
                  <div className="px-5 pt-3 pb-2 grid grid-cols-1 md:grid-cols-2 gap-3 text-sm">
                    <div className="space-y-0.5">
                      <div className="text-xs text-gray-500">Name</div>
                      <div className="font-medium">{t.name ?? "—"}</div>
                    </div>

                    <div className="space-y-0.5">
                      <div className="text-xs text-gray-500">Address</div>
                      <div className="flex items-start gap-2">
                        <MapPin className="h-4 w-4 mt-[2px] text-gray-500" />
                        <span>{t.address ?? "—"}</span>
                      </div>
                    </div>

                    <div className="space-y-0.5">
                      <div className="text-xs text-gray-500">Contact</div>
                      <div className="flex items-center gap-2">
                        <Phone className="h-4 w-4 text-gray-500" />
                        <span>{t.phone ?? "—"}</span>
                      </div>
                    </div>

                    <div className="space-y-0.5">
                      <div className="text-xs text-gray-500">Email</div>
                      <div className="flex items-center gap-2">
                        <Mail className="h-4 w-4 text-gray-500" />
                        <span>{t.email ?? "—"}</span>
                      </div>
                    </div>
                  </div>

                  {/* Orders (expandables) */}
                  {orderList.map((o) => {
                    const deliv = o.truck_delivery_id
                      ? deliveriesById[o.truck_delivery_id]
                      : undefined;
                    const rowStatus = deliv?.status ?? o.status ?? "Pending";

                    // show table only when admin has saved totals
                    // show details when the order is completed (works for Cash & Credit)
                    const showDetails =
                      (o.status || "").toLowerCase() === "completed";

                    // robust totals (works even if grand_total_with_interest is NULL)
                    const items = o.order_items ?? [];

                    const subtotal = items.reduce((s, it) => {
                      const unitPrice =
                        Number(it.price ?? it.inventory?.unit_price ?? 0) || 0;
                      const qty = Number(it.quantity || 0);
                      return s + unitPrice * qty;
                    }, 0);

                    const totalDiscount = items.reduce((s, it) => {
                      const unitPrice =
                        Number(it.price ?? it.inventory?.unit_price ?? 0) || 0;
                      const qty = Number(it.quantity || 0);
                      const pct = Number(it.discount_percent ?? 0);
                      return s + (unitPrice * qty * pct) / 100;
                    }, 0);

                    const salesTax = Number(o.sales_tax ?? 0);

                    const grandTotal =
                      typeof o.grand_total_with_interest === "number"
                        ? Number(o.grand_total_with_interest)
                        : Math.max(subtotal - totalDiscount, 0) + salesTax;

                    const perTerm = Number(o.per_term_amount ?? 0);

                    return (
                      <div key={o.id} className="px-5 pb-4">
                        {/* Clickable header to toggle details */}
                        <div
                          className="mt-2 flex items-center justify-between cursor-pointer hover:bg-gray-50 rounded-lg px-3 py-2"
                          onClick={() => toggleExpanded(o.id)}
                        >
                          <div className="flex items-center gap-2">
                            <span className="text-xs text-gray-600">
                              Delivery:
                            </span>
                            <DeliveryBadge status={rowStatus} />
                            <span className="text-xs text-gray-500 select-none">
                              {expanded[o.id] ? "▲" : "▼"}
                            </span>
                          </div>
                        </div>

                        {/* Expandable body */}
                        {expanded[o.id] && (
                          <div className="mt-2">
                            {!showDetails ? (
                              <div className="flex items-start gap-2 rounded-lg border border-amber-200 bg-amber-50 text-amber-900 px-4 py-3">
                                <Info className="h-4 w-4 mt-0.5" />
                                <div className="text-sm">
                                  <b>
                                    Awaiting admin to finalize pricing &
                                    discounts.
                                  </b>{" "}
                                  Once completed, your detailed item table and
                                  totals will appear here.
                                </div>
                              </div>
                            ) : (
                              <>
                                {/* Items table */}
                                <div className="rounded-xl overflow-hidden ring-1 ring-gray-200 bg-white">
                                  <table className="w-full text-sm align-middle">
                                    <thead>
                                      <tr
                                        className="text-black uppercase tracking-wider text-[11px]"
                                        style={{ background: "#ffba20" }}
                                      >
                                        <th className="py-2.5 px-3 text-center font-bold">
                                          QTY
                                        </th>
                                        <th className="py-2.5 px-3 text-center font-bold">
                                          UNIT
                                        </th>
                                        <th className="py-2.5 px-3 text-left font-bold">
                                          ITEM DESCRIPTION
                                        </th>
                                        <th className="py-2.5 px-3 text-center font-bold">
                                          REMARKS
                                        </th>
                                        <th className="py-2.5 px-3 text-center font-bold">
                                          UNIT PRICE
                                        </th>
                                        <th className="py-2.5 px-3 text-center font-bold">
                                          DISCOUNT/ADD (%)
                                        </th>
                                        <th className="py-2.5 px-3 text-center font-bold">
                                          AMOUNT
                                        </th>
                                      </tr>
                                    </thead>
                                    <tbody>
                                      {(o.order_items ?? []).map((it, idx) => {
                                        const unit =
                                          it.inventory?.unit?.trim() || "pcs";
                                        const desc =
                                          it.inventory?.product_name ?? "—";
                                        const unitPrice =
                                          Number(
                                            it.price ??
                                              it.inventory?.unit_price ??
                                              0
                                          ) || 0;
                                        const qty = Number(it.quantity || 0);
                                        const amount = qty * unitPrice;

                                        const inStockFlag =
                                          typeof it.inventory?.quantity ===
                                          "number"
                                            ? (it.inventory?.quantity ?? 0) > 0
                                            : (it.inventory?.status || "")
                                                .toLowerCase()
                                                .includes("in stock");

                                        return (
                                          <tr
                                            key={idx}
                                            className={
                                              idx % 2 === 0
                                                ? "bg-white"
                                                : "bg-neutral-50"
                                            }
                                          >
                                            <td className="py-2.5 px-3 text-center font-mono">
                                              {qty}
                                            </td>
                                            <td className="py-2.5 px-3 text-center font-mono">
                                              {unit}
                                            </td>
                                            <td className="py-2.5 px-3">
                                              <span className="font-semibold">
                                                {desc}
                                              </span>
                                            </td>
                                            <td className="py-2.5 px-3 text-center">
                                              {inStockFlag
                                                ? "✓"
                                                : it.inventory?.status
                                                ? it.inventory.status
                                                : "✗"}
                                            </td>
                                            <td className="py-2.5 px-3 text-center font-mono whitespace-nowrap">
                                              {formatCurrency(unitPrice)}
                                            </td>
                                            <td className="py-2.5 px-3 text-center font-mono whitespace-nowrap">
                                              {typeof it.discount_percent ===
                                              "number"
                                                ? `${it.discount_percent}%`
                                                : ""}
                                            </td>

                                            <td className="py-2.5 px-3 text-center font-mono font-bold whitespace-nowrap">
                                              {formatCurrency(amount)}
                                            </td>
                                          </tr>
                                        );
                                      })}
                                      {(o.order_items ?? []).length === 0 && (
                                        <tr>
                                          <td
                                            colSpan={7}
                                            className="text-center py-8 text-neutral-400"
                                          >
                                            No items found.
                                          </td>
                                        </tr>
                                      )}
                                    </tbody>
                                  </table>
                                </div>

                                {/* Totals box (matches your screenshot labels) */}
                                <div className="flex flex-row gap-4 mt-5">
                                  <div className="w-2/3 text-xs pr-4">
                                    {/* Optional notes or leave empty */}
                                  </div>
                                  <div className="flex flex-col items-end text-xs mt-1 w-1/3">
                                    <table className="text-right w-full">
                                      <tbody>
                                        <tr>
                                          <td className="font-semibold py-0.5">
                                            Subtotal (Before Discount):
                                          </td>
                                          <td className="pl-2 font-mono">
                                            {formatCurrency(subtotal)}
                                          </td>
                                        </tr>
                                        <tr>
                                          <td className="font-semibold py-0.5">
                                            Discount
                                          </td>
                                          <td className="pl-2 font-mono">
                                            {formatCurrency(totalDiscount)}
                                          </td>
                                        </tr>
                                        <tr>
                                          <td className="font-semibold py-0.5">
                                            Sales Tax (12%):
                                          </td>
                                          <td className="pl-2 font-mono">
                                            {formatCurrency(salesTax)}
                                          </td>
                                        </tr>
                                        <tr>
                                          <td className="font-bold py-1.5">
                                            Grand Total:
                                          </td>
                                          <td className="pl-2 font-bold text-green-700 font-mono">
                                            {formatCurrency(grandTotal)}
                                          </td>
                                        </tr>
                                        {perTerm > 0 && (
                                          <tr>
                                            <td className="font-semibold py-0.5">
                                              Per Term:
                                            </td>
                                            <td className="pl-2 font-bold text-blue-700 font-mono">
                                              {formatCurrency(perTerm)}
                                            </td>
                                          </tr>
                                        )}
                                      </tbody>
                                    </table>
                                  </div>
                                </div>
                              </>
                            )}

                            {/* Delivery details */}
                            {deliv && (
                              <div className="mt-3 grid grid-cols-1 md:grid-cols-2 gap-3 text-sm">
                                <p>
                                  <span className="text-gray-500">
                                    Shipping Fee:
                                  </span>{" "}
                                  {typeof deliv.shipping_fee === "number"
                                    ? `₱${deliv.shipping_fee.toFixed(2)}`
                                    : "—"}
                                </p>
                                <p>
                                  <span className="text-gray-500">
                                    Schedule:
                                  </span>{" "}
                                  {formatPH(deliv.schedule_date)}
                                </p>
                                <p>
                                  <span className="text-gray-500">
                                    Received:
                                  </span>{" "}
                                  {deliv.date_received
                                    ? formatPH(deliv.date_received)
                                    : "Not yet received"}
                                </p>
                                {/* ETA line for To Ship */}
                                {isToShip(rowStatus) && (
                                  <p className="md:col-span-2">
                                    <span className="text-gray-500">ETA:</span>{" "}
                                    {deliv.eta_date
                                      ? formatPH(deliv.eta_date, "date")
                                      : "—"}
                                  </p>
                                )}
                                <p>
                                  <span className="text-gray-500">Driver:</span>{" "}
                                  {deliv.driver ?? "—"}
                                </p>
                                <p className="md:col-span-2">
                                  <span className="text-gray-500">
                                    Participants:
                                  </span>{" "}
                                  {Array.isArray(deliv.participants) &&
                                  deliv.participants.length > 0
                                    ? deliv.participants.join(", ")
                                    : "—"}
                                </p>
                              </div>
                            )}
                          </div>
                        )}

                        {deliv?.status === "To Receive" && (
                          <div className="mt-3">
                            <button
                              onClick={() => {
                                setSelectedDeliveryId(deliv.id);
                                setConfirmOpen(true);
                              }}
                              className="px-4 py-2 text-sm font-medium bg-green-600 text-white rounded hover:bg-green-700 transition"
                            >
                              Confirm Received
                            </button>
                          </div>
                        )}
                      </div>
                    );
                  })}
                </div>
              );
            })}
        </div>

        {/* Pagination controls */}
        {!loading && hasData && (
          <div className="mt-4">
            <div className="flex flex-col sm:flex-row items-center justify-between gap-3">
              {/* Prev */}
              <button
                onClick={() => goToPage(currentPage - 1)}
                disabled={currentPage === 1}
                className={`inline-flex items-center gap-2 px-4 py-2 rounded-lg 
                    bg-white/70 backdrop-blur-sm ring-1 ring-black/10
                    hover:bg-white active:translate-y-px transition
                    text-gray-800
                    disabled:opacity-50 disabled:cursor-not-allowed`}
                aria-label="Previous page"
                title="Previous page"
              >
                <span className="text-lg">←</span>
                <span className="font-medium">Prev</span>
              </button>

              {/* Center status */}
              <div className="text-sm sm:text-base font-medium text-gray-900/90 text-center">
                Page <span className="font-bold">{currentPage}</span> of{" "}
                <span className="font-bold">{totalPages}</span>
                <span className="hidden sm:inline text-gray-700/80">
                  {" "}
                  • Showing{" "}
                  {txns.length > 0 ? (
                    <>
                      <span className="font-semibold">{pageStart + 1}</span>–
                      <span className="font-semibold">
                        {Math.min(pageEnd, txns.length)}
                      </span>{" "}
                      of <span className="font-semibold">{txns.length}</span>
                    </>
                  ) : (
                    "0"
                  )}
                </span>
              </div>

              {/* Next */}
              <button
                onClick={() => goToPage(currentPage + 1)}
                disabled={currentPage >= totalPages}
                className={`inline-flex items-center gap-2 px-4 py-2 rounded-lg 
                    bg-white/70 backdrop-blur-sm ring-1 ring-black/10
                    hover:bg-white active:translate-y-px transition
                    text-gray-800
                    disabled:opacity-50 disabled:cursor-not-allowed`}
                aria-label="Next page"
                title="Next page"
              >
                <span className="font-medium">Next</span>
                <span className="text-lg">→</span>
              </button>
            </div>
          </div>
        )}
      </div>

      {/* Confirm Received Modal */}
      <Dialog open={confirmOpen} onOpenChange={setConfirmOpen}>
        <DialogContent className="max-w-md">
          <h2 className="text-lg font-semibold mb-2">Confirm Delivery</h2>
          <p className="text-sm text-gray-600">
            Are you sure you want to mark this delivery as{" "}
            <strong>Received</strong>?
          </p>

          <div className="mt-4 flex justify-end gap-2">
            <button
              onClick={() => setConfirmOpen(false)}
              className="px-4 py-2 border rounded hover:bg-gray-100"
            >
              Cancel
            </button>
            <button
              onClick={async () => {
                if (!selectedDeliveryId) return;

                const { error } = await supabase
                  .from("truck_deliveries")
                  .update({
                    status: "Delivered",
                    date_received: new Date().toISOString(),
                  })
                  .eq("id", selectedDeliveryId);

                if (error) {
                  console.error("Delivery update failed:", error);
                  toast.error(
                    "❌ Failed to confirm delivery. Please try again."
                  );
                } else {
                  toast.success("✅ Thank you! Delivery has been confirmed.");
                }

                setConfirmOpen(false);
                setSelectedDeliveryId(null);
              }}
              className="px-4 py-2 bg-green-600 text-white rounded hover:bg-green-700"
            >
              Confirm
            </button>
          </div>
        </DialogContent>
      </Dialog>
    </div>
  );
}<|MERGE_RESOLUTION|>--- conflicted
+++ resolved
@@ -147,17 +147,10 @@
 };
 
 // Normalize status string to check if it's "To Ship"
-<<<<<<< HEAD
-const isToShip = (s?: string | null) =>
-  !!(s && /^(to[-_ ]?ship)$/i.test(s.trim()));
-
-/* -------------------------------- Component -------------------------------- */
-=======
 const isToShip = (s?: string | null) => {
   return !!(s && /^(to[-_ ]?ship)$/i.test(s.trim()));
 };
 
->>>>>>> 1cd1f4ef
 export default function TrackPage() {
   const [loading, setLoading] = useState(true);
   const [authEmail, setAuthEmail] = useState<string | null>(null);
